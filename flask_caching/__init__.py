--- conflicted
+++ resolved
@@ -298,11 +298,8 @@
         query_string=False,
         hash_method=hashlib.md5,
         cache_none=False,
-<<<<<<< HEAD
         make_cache_key=None,
-=======
         source_check=None
->>>>>>> 67d0e65e
     ):
         """Decorator. Use this to cache a function. By default the cache key
         is `view/request.path`. You are able to use this decorator with any
@@ -542,9 +539,6 @@
                     else:
                         cache_key = key_prefix
 
-<<<<<<< HEAD
-                    return cache_key
-=======
                 if source_check and callable(f):
                     func_source_code = inspect.getsource(f)
                     func_source_hash = hash_method(
@@ -554,7 +548,6 @@
                     cache_key += func_source_hash
 
                 return cache_key
->>>>>>> 67d0e65e
 
             decorated_function.uncached = f
             decorated_function.cache_timeout = timeout
