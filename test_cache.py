from __future__ import with_statement

import sys
import os
import time
import random
import string

from flask import Flask, render_template, render_template_string
from flask.ext.cache import Cache, function_namespace, make_template_fragment_key

if sys.version_info < (2,7):
    import unittest2 as unittest
else:
    import unittest

class CacheTestCase(unittest.TestCase):

    def _set_app_config(self, app):
        app.config['CACHE_TYPE'] = 'simple'

    def setUp(self):
        app = Flask(__name__, template_folder=os.path.dirname(__file__))

        app.debug = True
        self._set_app_config(app)

        self.cache = Cache(app)

        self.app = app

    def tearDown(self):
        self.app = None
        self.cache = None
        self.tc = None

    def test_00_set(self):
        self.cache.set('hi', 'hello')

        assert self.cache.get('hi') == 'hello'

    def test_01_add(self):
        self.cache.add('hi', 'hello')

        assert self.cache.get('hi') == 'hello'

        self.cache.add('hi', 'foobar')

        assert self.cache.get('hi') == 'hello'

    def test_02_delete(self):
        self.cache.set('hi', 'hello')

        self.cache.delete('hi')

        assert self.cache.get('hi') is None

    def test_03_cached_view(self):

        @self.app.route('/')
        @self.cache.cached(5)
        def cached_view():
            return str(time.time())

        tc = self.app.test_client()

        rv = tc.get('/')
        the_time = rv.data.decode('utf-8')

        time.sleep(2)

        rv = tc.get('/')

        assert the_time == rv.data.decode('utf-8')

        time.sleep(5)

        rv = tc.get('/')
        assert the_time != rv.data.decode('utf-8')

    def test_04_cached_view_unless(self):
        @self.app.route('/a')
        @self.cache.cached(5, unless=lambda: True)
        def non_cached_view():
            return str(time.time())

        @self.app.route('/b')
        @self.cache.cached(5, unless=lambda: False)
        def cached_view():
            return str(time.time())

        tc = self.app.test_client()

        rv = tc.get('/a')
        the_time = rv.data.decode('utf-8')

        time.sleep(1)

        rv = tc.get('/a')
        assert the_time != rv.data.decode('utf-8')

        rv = tc.get('/b')
        the_time = rv.data.decode('utf-8')

        time.sleep(1)
        rv = tc.get('/b')

        assert the_time == rv.data.decode('utf-8')

    def test_05_cached_function(self):

        with self.app.test_request_context():
            @self.cache.cached(2, key_prefix='MyBits')
            def get_random_bits():
                return [random.randrange(0, 2) for i in range(50)]

            my_list = get_random_bits()
            his_list = get_random_bits()

            assert my_list == his_list

            time.sleep(4)

            his_list = get_random_bits()

            assert my_list != his_list

    def test_06_memoize(self):

        with self.app.test_request_context():
            @self.cache.memoize(5)
            def big_foo(a, b):
                return a+b+random.randrange(0, 100000)

            result = big_foo(5, 2)

            time.sleep(1)

            assert big_foo(5, 2) == result

            result2 = big_foo(5, 3)
            assert result2 != result

            time.sleep(6)

            assert big_foo(5, 2) != result

            time.sleep(1)

            assert big_foo(5, 3) != result2

    def test_06a_memoize(self):
        self.app.config['CACHE_DEFAULT_TIMEOUT'] = 1
        self.cache = Cache(self.app)

        with self.app.test_request_context():
            @self.cache.memoize(50)
            def big_foo(a, b):
                return a+b+random.randrange(0, 100000)

            result = big_foo(5, 2)

            time.sleep(2)

            assert big_foo(5, 2) == result

    def test_07_delete_memoize(self):

        with self.app.test_request_context():
            @self.cache.memoize(5)
            def big_foo(a, b):
                return a+b+random.randrange(0, 100000)

            result = big_foo(5, 2)
            result2 = big_foo(5, 3)

            time.sleep(1)

            assert big_foo(5, 2) == result
            assert big_foo(5, 2) == result
            assert big_foo(5, 3) != result
            assert big_foo(5, 3) == result2

            self.cache.delete_memoized(big_foo)

            assert big_foo(5, 2) != result
            assert big_foo(5, 3) != result2

    def test_07b_delete_memoized_verhash(self):
        with self.app.test_request_context():
            @self.cache.memoize(5)
            def big_foo(a, b):
                return a+b+random.randrange(0, 100000)

            result = big_foo(5, 2)
            result2 = big_foo(5, 3)

            time.sleep(1)

            assert big_foo(5, 2) == result
            assert big_foo(5, 2) == result
            assert big_foo(5, 3) != result
            assert big_foo(5, 3) == result2

            self.cache.delete_memoized_verhash(big_foo)

            _fname, _fname_instance = function_namespace(big_foo)
            version_key = self.cache._memvname(_fname)
            assert self.cache.get(version_key) is None

            assert big_foo(5, 2) != result
            assert big_foo(5, 3) != result2

            assert self.cache.get(version_key) is not None

    def test_08_delete_memoize(self):

        with self.app.test_request_context():
            @self.cache.memoize()
            def big_foo(a, b):
                return a+b+random.randrange(0, 100000)

            result_a = big_foo(5, 1)
            result_b = big_foo(5, 2)

            assert big_foo(5, 1) == result_a
            assert big_foo(5, 2) == result_b
            self.cache.delete_memoized(big_foo, 5, 2)

            assert big_foo(5, 1) == result_a
            assert big_foo(5, 2) != result_b

            ## Cleanup bigfoo 5,1 5,2 or it might conflict with
            ## following run if it also uses memecache
            self.cache.delete_memoized(big_foo, 5, 2)
            self.cache.delete_memoized(big_foo, 5, 1)

    def test_09_args_memoize(self):

        with self.app.test_request_context():
            @self.cache.memoize()
            def big_foo(a, b):
                return sum(a)+sum(b)+random.randrange(0, 100000)

            result_a = big_foo([5,3,2], [1])
            result_b = big_foo([3,3], [3,1])

            assert big_foo([5,3,2], [1]) == result_a
            assert big_foo([3,3], [3,1]) == result_b

            self.cache.delete_memoized(big_foo, [5,3,2], [1])

            assert big_foo([5,3,2], [1]) != result_a
            assert big_foo([3,3], [3,1]) == result_b

            ## Cleanup bigfoo 5,1 5,2 or it might conflict with
            ## following run if it also uses memecache
            self.cache.delete_memoized(big_foo, [5,3,2], [1])
            self.cache.delete_memoized(big_foo, [3,3], [1])

    def test_10_kwargs_memoize(self):

        with self.app.test_request_context():
            @self.cache.memoize()
            def big_foo(a, b=None):
                return a+sum(b.values())+random.randrange(0, 100000)

            result_a = big_foo(1, dict(one=1,two=2))
            result_b = big_foo(5, dict(three=3,four=4))

            assert big_foo(1, dict(one=1,two=2)) == result_a
            assert big_foo(5, dict(three=3,four=4)) == result_b

            self.cache.delete_memoized(big_foo, 1, dict(one=1,two=2))

            assert big_foo(1, dict(one=1,two=2)) != result_a
            assert big_foo(5, dict(three=3,four=4)) == result_b

    def test_10a_kwargonly_memoize(self):

        with self.app.test_request_context():
            @self.cache.memoize()
            def big_foo(a=None):
                if a is None:
                    a = 0
                return a+random.random()

            result_a = big_foo()
            result_b = big_foo(5)

            assert big_foo() == result_a
            assert big_foo() < 1
            assert big_foo(5) == result_b
            assert big_foo(5) >= 5 and big_foo(5) < 6

    def test_10a_arg_kwarg_memoize(self):
        with self.app.test_request_context():
            @self.cache.memoize()
            def f(a, b, c=1):
                return a+b+c+random.randrange(0, 100000)

            assert f(1,2) == f(1,2,c=1)
            assert f(1,2) == f(1,2,1)
            assert f(1,2) == f(1,2)
            assert f(1,2,3) != f(1,2)
            with self.assertRaises(TypeError):
                f(1)

    def test_10b_classarg_memoize(self):

        @self.cache.memoize()
        def bar(a):
            return a.value + random.random()

        class Adder(object):
            def __init__(self, value):
                self.value = value

        adder = Adder(15)
        adder2 = Adder(20)

        y = bar(adder)
        z = bar(adder2)

        assert y != z
        assert bar(adder) == y
        assert bar(adder) != z
        adder.value = 14
        assert bar(adder) == y
        assert bar(adder) != z

        assert bar(adder) != bar(adder2)
        assert bar(adder2) == z

    def test_10c_classfunc_memoize(self):
        class Adder(object):
            def __init__(self, initial):
                self.initial = initial

            @self.cache.memoize()
            def add(self, b):
                return self.initial + b

        adder1 = Adder(1)
        adder2 = Adder(2)

        x = adder1.add(3)
        assert adder1.add(3) == x
        assert adder1.add(4) != x
        assert adder1.add(3) != adder2.add(3)

    def test_10d_classfunc_memoize_delete(self):
        with self.app.test_request_context():
            class Adder(object):
                def __init__(self, initial):
                    self.initial = initial

                @self.cache.memoize()
                def add(self, b):
                    return self.initial + b + random.random()

            adder1 = Adder(1)
            adder2 = Adder(2)

            a1 = adder1.add(3)
            a2 = adder2.add(3)

            assert a1 != a2
            assert adder1.add(3) == a1
            assert adder2.add(3) == a2

            self.cache.delete_memoized(adder1.add)

            a3 = adder1.add(3)
            a4 = adder2.add(3)

            self.assertNotEqual(a1, a3)
            assert a1 != a3
            self.assertEqual(a2, a4)

            self.cache.delete_memoized(Adder.add)

            a5 = adder1.add(3)
            a6 = adder2.add(3)

            self.assertNotEqual(a5, a6)
            self.assertNotEqual(a3, a5)
            self.assertNotEqual(a4, a6)

    def test_10e_delete_memoize_classmethod(self):
        with self.app.test_request_context():
            class Mock(object):
                @classmethod
                @self.cache.memoize(5)
                def big_foo(cls, a, b):
                    return a+b+random.randrange(0, 100000)

            result = Mock.big_foo(5, 2)
            result2 = Mock.big_foo(5, 3)

            time.sleep(1)

            assert Mock.big_foo(5, 2) == result
            assert Mock.big_foo(5, 2) == result
            assert Mock.big_foo(5, 3) != result
            assert Mock.big_foo(5, 3) == result2

            self.cache.delete_memoized(Mock.big_foo)

            assert Mock.big_foo(5, 2) != result
            assert Mock.big_foo(5, 3) != result2

    def test_11_cache_key_property(self):
        @self.app.route('/')
        @self.cache.cached(5)
        def cached_view():
            return str(time.time())

        assert hasattr(cached_view, "make_cache_key")
        assert callable(cached_view.make_cache_key)

        tc = self.app.test_client()

        rv = tc.get('/')
        the_time = rv.data.decode('utf-8')

        with self.app.test_request_context():
            cache_data = self.cache.get(cached_view.make_cache_key())
            assert the_time == cache_data

    def test_12_make_cache_key_function_property(self):
        @self.app.route('/<foo>/<bar>')
        @self.cache.memoize(5)
        def cached_view(foo, bar):
            return str(time.time())

        assert hasattr(cached_view, "make_cache_key")
        assert callable(cached_view.make_cache_key)

        tc = self.app.test_client()

        rv = tc.get('/a/b')
        the_time = rv.data.decode('utf-8')

        cache_key = cached_view.make_cache_key(cached_view.uncached, foo=u"a", bar=u"b")
        cache_data = self.cache.get(cache_key)
        assert the_time == cache_data

        different_key = cached_view.make_cache_key(cached_view.uncached, foo=u"b", bar=u"a")
        different_data = self.cache.get(different_key)
        assert the_time != different_data

    def test_13_cache_timeout_property(self):
        @self.app.route('/')
        @self.cache.memoize(5)
        def cached_view1():
            return str(time.time())

        @self.app.route('/<foo>/<bar>')
        @self.cache.memoize(10)
        def cached_view2(foo, bar):
            return str(time.time())

        assert hasattr(cached_view1, "cache_timeout")
        assert hasattr(cached_view2, "cache_timeout")
        assert cached_view1.cache_timeout == 5
        assert cached_view2.cache_timeout == 10

        # test that this is a read-write property
        cached_view1.cache_timeout = 15
        cached_view2.cache_timeout = 30

        assert cached_view1.cache_timeout == 15
        assert cached_view2.cache_timeout == 30

        tc = self.app.test_client()

        rv1 = tc.get('/')
        time1 = rv1.data.decode('utf-8')
        time.sleep(1)
        rv2 = tc.get('/a/b')
        time2 = rv2.data.decode('utf-8')

        # VIEW1
        # it's been 1 second, cache is still active
        assert time1 == tc.get('/').data.decode('utf-8')
        time.sleep(16)
        # it's been >15 seconds, cache is not still active
        assert time1 != tc.get('/').data.decode('utf-8')

        # VIEW2
        # it's been >17 seconds, cache is still active
        self.assertEqual(time2, tc.get('/a/b').data.decode('utf-8'))
        time.sleep(30)
        # it's been >30 seconds, cache is not still active
        assert time2 != tc.get('/a/b').data.decode('utf-8')

    def test_14_memoized_multiple_arg_kwarg_calls(self):
        with self.app.test_request_context():
            @self.cache.memoize()
            def big_foo(a, b,c=[1,1],d=[1,1]):
                return sum(a)+sum(b)+sum(c)+sum(d)+random.randrange(0, 100000)

            result_a = big_foo([5,3,2], [1], c=[3,3], d=[3,3])

            assert big_foo([5,3,2], [1], d=[3,3], c=[3,3]) == result_a
            assert big_foo(b=[1],a=[5,3,2],c=[3,3],d=[3,3]) == result_a
            assert big_foo([5,3,2], [1], [3,3], [3,3]) == result_a

    def test_15_memoize_multiple_arg_kwarg_delete(self):
        with self.app.test_request_context():
            @self.cache.memoize()
            def big_foo(a, b,c=[1,1],d=[1,1]):
                return sum(a)+sum(b)+sum(c)+sum(d)+random.randrange(0, 100000)

            result_a = big_foo([5,3,2], [1], c=[3,3], d=[3,3])
            self.cache.delete_memoized(big_foo, [5,3,2],[1],[3,3],[3,3])
            result_b = big_foo([5,3,2], [1], c=[3,3], d=[3,3])
            assert result_a != result_b

            self.cache.delete_memoized(big_foo, [5,3,2],b=[1],c=[3,3],d=[3,3])
            result_b = big_foo([5,3,2], [1], c=[3,3], d=[3,3])
            assert result_a != result_b

            self.cache.delete_memoized(big_foo, [5,3,2],[1],c=[3,3],d=[3,3])
            result_a = big_foo([5,3,2], [1], c=[3,3], d=[3,3])
            assert result_a != result_b

            self.cache.delete_memoized(big_foo, [5,3,2],b=[1],c=[3,3],d=[3,3])
            result_a = big_foo([5,3,2], [1], c=[3,3], d=[3,3])
            assert result_a != result_b

            self.cache.delete_memoized(big_foo, [5,3,2],[1],c=[3,3],d=[3,3])
            result_b = big_foo([5,3,2], [1], c=[3,3], d=[3,3])
            assert result_a != result_b

            self.cache.delete_memoized(big_foo, [5,3,2],[1],[3,3],[3,3])
            result_a = big_foo([5,3,2], [1], c=[3,3], d=[3,3])
            assert result_a != result_b

    def test_16_memoize_kwargs_to_args(self):
        with self.app.test_request_context():
            def big_foo(a, b, c=None, d=None):
                return sum(a)+sum(b)+random.randrange(0, 100000)

            expected = (1,2,'foo','bar')

            args, kwargs = self.cache._memoize_kwargs_to_args(big_foo, 1,2,'foo','bar')
            assert (args == expected)
            args, kwargs = self.cache._memoize_kwargs_to_args(big_foo, 2,'foo','bar',a=1)
            assert (args == expected)
            args, kwargs = self.cache._memoize_kwargs_to_args(big_foo, a=1,b=2,c='foo',d='bar')
            assert (args == expected)
            args, kwargs = self.cache._memoize_kwargs_to_args(big_foo, d='bar',b=2,a=1,c='foo')
            assert (args == expected)
            args, kwargs = self.cache._memoize_kwargs_to_args(big_foo, 1,2,d='bar',c='foo')
            assert (args == expected)

    def test_17_dict_config(self):
        cache = Cache(config={'CACHE_TYPE': 'simple'})
        cache.init_app(self.app)

        assert cache.config['CACHE_TYPE'] == 'simple'

    def test_18_dict_config_initapp(self):
        cache = Cache()
        cache.init_app(self.app, config={'CACHE_TYPE': 'simple'})
        from werkzeug.contrib.cache import SimpleCache
        assert isinstance(self.app.extensions['cache'][cache], SimpleCache)

    def test_19_dict_config_both(self):
        cache = Cache(config={'CACHE_TYPE': 'null'})
        cache.init_app(self.app, config={'CACHE_TYPE': 'simple'})
        from werkzeug.contrib.cache import SimpleCache
        assert isinstance(self.app.extensions['cache'][cache], SimpleCache)

    def test_20_jinja2ext_cache(self):
        somevar = ''.join([random.choice(string.ascii_letters) for x in range(6)])

        testkeys = [
            make_template_fragment_key("fragment1"),
            make_template_fragment_key("fragment1", vary_on=["key1"]),
            make_template_fragment_key("fragment1", vary_on=["key1", somevar]),
        ]
        delkey = make_template_fragment_key("fragment2")

        with self.app.test_request_context():
            #: Test if elements are cached
            render_template("test_template.html", somevar=somevar, timeout=60)
            for k in testkeys:
                assert self.cache.get(k) == somevar
            assert self.cache.get(delkey) == somevar

            #: Test timeout=del to delete key
            render_template("test_template.html", somevar=somevar, timeout="del")
            for k in testkeys:
                assert self.cache.get(k) == somevar
            assert self.cache.get(delkey) is None

            #: Test rendering templates from strings
            output = render_template_string(
                """{% cache 60, "fragment3" %}{{somevar}}{% endcache %}""",
                somevar=somevar
            )
            assert self.cache.get(make_template_fragment_key("fragment3")) == somevar
            assert output == somevar

            #: Test backwards compatibility
            output = render_template_string(
                """{% cache 30 %}{{somevar}}{% endcache %}""",
                somevar=somevar)
            assert self.cache.get(make_template_fragment_key("None1")) == somevar
            assert output == somevar

            output = render_template_string(
                """{% cache 30, "fragment4", "fragment5"%}{{somevar}}{% endcache %}""",
                somevar=somevar)
            k = make_template_fragment_key("fragment4", vary_on=["fragment5"])
            assert self.cache.get(k) == somevar
            assert output == somevar

<<<<<<< HEAD
    def test_21_init_app_sets_app_attribute(self):
        cache = Cache()
        cache.init_app(self.app)
        assert cache.app == self.app

=======
    def test_21_cached_view_forced_update(self):
        forced_update = False
        def forced_update_fn():
            return forced_update

        @self.app.route('/a')
        @self.cache.cached(5, forced_update=lambda: forced_update)
        def view():
            return str(time.time())

        tc = self.app.test_client()

        rv = tc.get('/a')
        the_time = rv.data.decode('utf-8')

        time.sleep(1)

        rv = tc.get('/a')
        assert the_time == rv.data.decode('utf-8')

        forced_update = True

        rv = tc.get('/a')
        new_time = rv.data.decode('utf-8')

        assert new_time != the_time

        forced_update = False

        time.sleep(1)

        rv = tc.get('/a')
        assert new_time == rv.data.decode('utf-8')

    def test_22_memoize_forced_update(self):
        with self.app.test_request_context():
            forced_update = False
            @self.cache.memoize(5, forced_update=lambda: forced_update)
            def big_foo(a, b):
                return a+b+random.randrange(0, 100000)

            result = big_foo(5, 2)

            time.sleep(1)

            assert big_foo(5, 2) == result

            forced_update = True

            new_result = big_foo(5, 2)

            assert new_result != result

            forced_update = False

            time.sleep(1)

            assert big_foo(5, 2) == new_result
>>>>>>> 02b530cf

if 'TRAVIS' in os.environ:
    try:
        import redis
        has_redis = True
    except ImportError:
        has_redis = False

    if sys.version_info <= (2,7):

        class CacheMemcachedTestCase(CacheTestCase):
            def _set_app_config(self, app):
                app.config['CACHE_TYPE'] = 'memcached'

        class SpreadCacheMemcachedTestCase(CacheTestCase):
            def _set_app_config(self, app):
                app.config['CACHE_TYPE'] = 'spreadsaslmemcachedcache'


    class CacheRedisTestCase(CacheTestCase):
        def _set_app_config(self, app):
            app.config['CACHE_TYPE'] = 'redis'

        @unittest.skipUnless(has_redis, "requires Redis")
        def test_20_redis_url_default_db(self):
            config = {
                'CACHE_TYPE': 'redis',
                'CACHE_REDIS_URL': 'redis://localhost:6379',
            }
            cache = Cache()
            cache.init_app(self.app, config=config)
            from werkzeug.contrib.cache import RedisCache
            assert isinstance(self.app.extensions['cache'][cache], RedisCache)
            rconn = self.app.extensions['cache'][cache] \
                        ._client.connection_pool.get_connection('foo')
            assert rconn.db == 0

        @unittest.skipUnless(has_redis, "requires Redis")
        def test_21_redis_url_custom_db(self):
            config = {
                'CACHE_TYPE': 'redis',
                'CACHE_REDIS_URL': 'redis://localhost:6379/2',
            }
            cache = Cache()
            cache.init_app(self.app, config=config)
            rconn = self.app.extensions['cache'][cache] \
                        ._client.connection_pool.get_connection('foo')
            assert rconn.db == 2

        @unittest.skipUnless(has_redis, "requires Redis")
        def test_22_redis_url_explicit_db_arg(self):
            config = {
                'CACHE_TYPE': 'redis',
                'CACHE_REDIS_URL': 'redis://localhost:6379',
                'CACHE_REDIS_DB': 1,
            }
            cache = Cache()
            cache.init_app(self.app, config=config)
            rconn = self.app.extensions['cache'][cache] \
                        ._client.connection_pool.get_connection('foo')
            assert rconn.db == 1


    class CacheFilesystemTestCase(CacheTestCase):
        def _set_app_config(self, app):
            app.config['CACHE_TYPE'] = 'filesystem'
            app.config['CACHE_DIR'] = '/tmp'


if __name__ == '__main__':
    unittest.main()<|MERGE_RESOLUTION|>--- conflicted
+++ resolved
@@ -619,14 +619,12 @@
             assert self.cache.get(k) == somevar
             assert output == somevar
 
-<<<<<<< HEAD
     def test_21_init_app_sets_app_attribute(self):
         cache = Cache()
         cache.init_app(self.app)
         assert cache.app == self.app
 
-=======
-    def test_21_cached_view_forced_update(self):
+    def test_22_cached_view_forced_update(self):
         forced_update = False
         def forced_update_fn():
             return forced_update
@@ -660,7 +658,7 @@
         rv = tc.get('/a')
         assert new_time == rv.data.decode('utf-8')
 
-    def test_22_memoize_forced_update(self):
+    def test_23_memoize_forced_update(self):
         with self.app.test_request_context():
             forced_update = False
             @self.cache.memoize(5, forced_update=lambda: forced_update)
@@ -684,7 +682,6 @@
             time.sleep(1)
 
             assert big_foo(5, 2) == new_result
->>>>>>> 02b530cf
 
 if 'TRAVIS' in os.environ:
     try:
