from __future__ import with_statement

import sys
import os
import time
import random
import string

from flask import Flask, render_template, render_template_string
from flask.ext.cache import Cache, function_namespace, make_template_fragment_key

if sys.version_info < (2,7):
    import unittest2 as unittest
else:
    import unittest

class CacheTestCase(unittest.TestCase):

    def _set_app_config(self, app):
        app.config['CACHE_TYPE'] = 'simple'

    def setUp(self):
        app = Flask(__name__, template_folder=os.path.dirname(__file__))

        app.debug = True
        self._set_app_config(app)

        self.cache = Cache(app)

        self.app = app

    def tearDown(self):
        self.app = None
        self.cache = None
        self.tc = None

    def test_00_set(self):
        self.cache.set('hi', 'hello')

        assert self.cache.get('hi') == 'hello'

    def test_01_add(self):
        self.cache.add('hi', 'hello')

        assert self.cache.get('hi') == 'hello'

        self.cache.add('hi', 'foobar')

        assert self.cache.get('hi') == 'hello'

    def test_02_delete(self):
        self.cache.set('hi', 'hello')

        self.cache.delete('hi')

        assert self.cache.get('hi') is None

    def test_03_cached_view(self):

        @self.app.route('/')
        @self.cache.cached(5)
        def cached_view():
            return str(time.time())

        tc = self.app.test_client()

        rv = tc.get('/')
        the_time = rv.data.decode('utf-8')

        time.sleep(2)

        rv = tc.get('/')

        assert the_time == rv.data.decode('utf-8')

        time.sleep(5)

        rv = tc.get('/')
        assert the_time != rv.data.decode('utf-8')

    def test_04_cached_view_unless(self):
        @self.app.route('/a')
        @self.cache.cached(5, unless=lambda: True)
        def non_cached_view():
            return str(time.time())

        @self.app.route('/b')
        @self.cache.cached(5, unless=lambda: False)
        def cached_view():
            return str(time.time())

        tc = self.app.test_client()

        rv = tc.get('/a')
        the_time = rv.data.decode('utf-8')

        time.sleep(1)

        rv = tc.get('/a')
        assert the_time != rv.data.decode('utf-8')

        rv = tc.get('/b')
        the_time = rv.data.decode('utf-8')

        time.sleep(1)
        rv = tc.get('/b')

        assert the_time == rv.data.decode('utf-8')

    def test_05_cached_function(self):

        with self.app.test_request_context():
            @self.cache.cached(2, key_prefix='MyBits')
            def get_random_bits():
                return [random.randrange(0, 2) for i in range(50)]

            my_list = get_random_bits()
            his_list = get_random_bits()

            assert my_list == his_list

            time.sleep(4)

            his_list = get_random_bits()

            assert my_list != his_list

    def test_06_memoize(self):

        with self.app.test_request_context():
            @self.cache.memoize(5)
            def big_foo(a, b):
                return a+b+random.randrange(0, 100000)

            result = big_foo(5, 2)

            time.sleep(1)

            assert big_foo(5, 2) == result

            result2 = big_foo(5, 3)
            assert result2 != result

            time.sleep(6)

            assert big_foo(5, 2) != result

            time.sleep(1)

            assert big_foo(5, 3) != result2

    def test_06a_memoize(self):
        self.app.config['CACHE_DEFAULT_TIMEOUT'] = 1
        self.cache = Cache(self.app)

        with self.app.test_request_context():
            @self.cache.memoize(50)
            def big_foo(a, b):
                return a+b+random.randrange(0, 100000)

            result = big_foo(5, 2)

            time.sleep(2)

            assert big_foo(5, 2) == result

    def test_07_delete_memoize(self):

        with self.app.test_request_context():
            @self.cache.memoize(5)
            def big_foo(a, b):
                return a+b+random.randrange(0, 100000)

            result = big_foo(5, 2)
            result2 = big_foo(5, 3)

            time.sleep(1)

            assert big_foo(5, 2) == result
            assert big_foo(5, 2) == result
            assert big_foo(5, 3) != result
            assert big_foo(5, 3) == result2

            self.cache.delete_memoized(big_foo)

            assert big_foo(5, 2) != result
            assert big_foo(5, 3) != result2

    def test_07b_delete_memoized_verhash(self):
        with self.app.test_request_context():
            @self.cache.memoize(5)
            def big_foo(a, b):
                return a+b+random.randrange(0, 100000)

            result = big_foo(5, 2)
            result2 = big_foo(5, 3)

            time.sleep(1)

            assert big_foo(5, 2) == result
            assert big_foo(5, 2) == result
            assert big_foo(5, 3) != result
            assert big_foo(5, 3) == result2

            self.cache.delete_memoized_verhash(big_foo)

            _fname, _fname_instance = function_namespace(big_foo)
            version_key = self.cache._memvname(_fname)
            assert self.cache.get(version_key) is None

            assert big_foo(5, 2) != result
            assert big_foo(5, 3) != result2

            assert self.cache.get(version_key) is not None

    def test_08_delete_memoize(self):

        with self.app.test_request_context():
            @self.cache.memoize()
            def big_foo(a, b):
                return a+b+random.randrange(0, 100000)

            result_a = big_foo(5, 1)
            result_b = big_foo(5, 2)

            assert big_foo(5, 1) == result_a
            assert big_foo(5, 2) == result_b
            self.cache.delete_memoized(big_foo, 5, 2)

            assert big_foo(5, 1) == result_a
            assert big_foo(5, 2) != result_b

            ## Cleanup bigfoo 5,1 5,2 or it might conflict with
            ## following run if it also uses memecache
            self.cache.delete_memoized(big_foo, 5, 2)
            self.cache.delete_memoized(big_foo, 5, 1)

    def test_09_args_memoize(self):

        with self.app.test_request_context():
            @self.cache.memoize()
            def big_foo(a, b):
                return sum(a)+sum(b)+random.randrange(0, 100000)

            result_a = big_foo([5,3,2], [1])
            result_b = big_foo([3,3], [3,1])

            assert big_foo([5,3,2], [1]) == result_a
            assert big_foo([3,3], [3,1]) == result_b

            self.cache.delete_memoized(big_foo, [5,3,2], [1])

            assert big_foo([5,3,2], [1]) != result_a
            assert big_foo([3,3], [3,1]) == result_b

            ## Cleanup bigfoo 5,1 5,2 or it might conflict with
            ## following run if it also uses memecache
            self.cache.delete_memoized(big_foo, [5,3,2], [1])
            self.cache.delete_memoized(big_foo, [3,3], [1])

    def test_10_kwargs_memoize(self):

        with self.app.test_request_context():
            @self.cache.memoize()
            def big_foo(a, b=None):
                return a+sum(b.values())+random.randrange(0, 100000)

            result_a = big_foo(1, dict(one=1,two=2))
            result_b = big_foo(5, dict(three=3,four=4))

            assert big_foo(1, dict(one=1,two=2)) == result_a
            assert big_foo(5, dict(three=3,four=4)) == result_b

            self.cache.delete_memoized(big_foo, 1, dict(one=1,two=2))

            assert big_foo(1, dict(one=1,two=2)) != result_a
            assert big_foo(5, dict(three=3,four=4)) == result_b

    def test_10a_kwargonly_memoize(self):

        with self.app.test_request_context():
            @self.cache.memoize()
            def big_foo(a=None):
                if a is None:
                    a = 0
                return a+random.random()

            result_a = big_foo()
            result_b = big_foo(5)

            assert big_foo() == result_a
            assert big_foo() < 1
            assert big_foo(5) == result_b
            assert big_foo(5) >= 5 and big_foo(5) < 6

    def test_10a_arg_kwarg_memoize(self):
        with self.app.test_request_context():
            @self.cache.memoize()
            def f(a, b, c=1):
                return a+b+c+random.randrange(0, 100000)

            assert f(1,2) == f(1,2,c=1)
            assert f(1,2) == f(1,2,1)
            assert f(1,2) == f(1,2)
            assert f(1,2,3) != f(1,2)
            with self.assertRaises(TypeError):
                f(1)

    def test_10b_classarg_memoize(self):

        @self.cache.memoize()
        def bar(a):
            return a.value + random.random()

        class Adder(object):
            def __init__(self, value):
                self.value = value

        adder = Adder(15)
        adder2 = Adder(20)

        y = bar(adder)
        z = bar(adder2)

        assert y != z
        assert bar(adder) == y
        assert bar(adder) != z
        adder.value = 14
        assert bar(adder) == y
        assert bar(adder) != z

        assert bar(adder) != bar(adder2)
        assert bar(adder2) == z

    def test_10c_classfunc_memoize(self):
        class Adder(object):
            def __init__(self, initial):
                self.initial = initial

            @self.cache.memoize()
            def add(self, b):
                return self.initial + b

        adder1 = Adder(1)
        adder2 = Adder(2)

        x = adder1.add(3)
        assert adder1.add(3) == x
        assert adder1.add(4) != x
        assert adder1.add(3) != adder2.add(3)

    def test_10d_classfunc_memoize_delete(self):
        with self.app.test_request_context():
            class Adder(object):
                def __init__(self, initial):
                    self.initial = initial

                @self.cache.memoize()
                def add(self, b):
                    return self.initial + b + random.random()

            adder1 = Adder(1)
            adder2 = Adder(2)

            a1 = adder1.add(3)
            a2 = adder2.add(3)

            assert a1 != a2
            assert adder1.add(3) == a1
            assert adder2.add(3) == a2

            self.cache.delete_memoized(adder1.add)

            a3 = adder1.add(3)
            a4 = adder2.add(3)

            self.assertNotEqual(a1, a3)
            assert a1 != a3
            self.assertEqual(a2, a4)

            self.cache.delete_memoized(Adder.add)

            a5 = adder1.add(3)
            a6 = adder2.add(3)

            self.assertNotEqual(a5, a6)
            self.assertNotEqual(a3, a5)
            self.assertNotEqual(a4, a6)

    def test_10e_delete_memoize_classmethod(self):
        with self.app.test_request_context():
            class Mock(object):
                @classmethod
                @self.cache.memoize(5)
                def big_foo(cls, a, b):
                    return a+b+random.randrange(0, 100000)

            result = Mock.big_foo(5, 2)
            result2 = Mock.big_foo(5, 3)

            time.sleep(1)

            assert Mock.big_foo(5, 2) == result
            assert Mock.big_foo(5, 2) == result
            assert Mock.big_foo(5, 3) != result
            assert Mock.big_foo(5, 3) == result2

            self.cache.delete_memoized(Mock.big_foo)

            assert Mock.big_foo(5, 2) != result
            assert Mock.big_foo(5, 3) != result2

    def test_11_cache_key_property(self):
        @self.app.route('/')
        @self.cache.cached(5)
        def cached_view():
            return str(time.time())

        assert hasattr(cached_view, "make_cache_key")
        assert callable(cached_view.make_cache_key)

        tc = self.app.test_client()

        rv = tc.get('/')
        the_time = rv.data.decode('utf-8')

        with self.app.test_request_context():
            cache_data = self.cache.get(cached_view.make_cache_key())
            assert the_time == cache_data

    def test_12_make_cache_key_function_property(self):
        @self.app.route('/<foo>/<bar>')
        @self.cache.memoize(5)
        def cached_view(foo, bar):
            return str(time.time())

        assert hasattr(cached_view, "make_cache_key")
        assert callable(cached_view.make_cache_key)

        tc = self.app.test_client()

        rv = tc.get('/a/b')
        the_time = rv.data.decode('utf-8')

        cache_key = cached_view.make_cache_key(cached_view.uncached, foo=u"a", bar=u"b")
        cache_data = self.cache.get(cache_key)
        assert the_time == cache_data

        different_key = cached_view.make_cache_key(cached_view.uncached, foo=u"b", bar=u"a")
        different_data = self.cache.get(different_key)
        assert the_time != different_data

    def test_13_cache_timeout_property(self):
        @self.app.route('/')
        @self.cache.memoize(5)
        def cached_view1():
            return str(time.time())

        @self.app.route('/<foo>/<bar>')
        @self.cache.memoize(10)
        def cached_view2(foo, bar):
            return str(time.time())

        assert hasattr(cached_view1, "cache_timeout")
        assert hasattr(cached_view2, "cache_timeout")
        assert cached_view1.cache_timeout == 5
        assert cached_view2.cache_timeout == 10

        # test that this is a read-write property
        cached_view1.cache_timeout = 15
        cached_view2.cache_timeout = 30

        assert cached_view1.cache_timeout == 15
        assert cached_view2.cache_timeout == 30

        tc = self.app.test_client()

        rv1 = tc.get('/')
        time1 = rv1.data.decode('utf-8')
        time.sleep(1)
        rv2 = tc.get('/a/b')
        time2 = rv2.data.decode('utf-8')

        # VIEW1
        # it's been 1 second, cache is still active
        assert time1 == tc.get('/').data.decode('utf-8')
        time.sleep(16)
        # it's been >15 seconds, cache is not still active
        assert time1 != tc.get('/').data.decode('utf-8')

        # VIEW2
        # it's been >17 seconds, cache is still active
        self.assertEqual(time2, tc.get('/a/b').data.decode('utf-8'))
        time.sleep(30)
        # it's been >30 seconds, cache is not still active
        assert time2 != tc.get('/a/b').data.decode('utf-8')

    def test_14_memoized_multiple_arg_kwarg_calls(self):
        with self.app.test_request_context():
            @self.cache.memoize()
            def big_foo(a, b,c=[1,1],d=[1,1]):
                return sum(a)+sum(b)+sum(c)+sum(d)+random.randrange(0, 100000)

            result_a = big_foo([5,3,2], [1], c=[3,3], d=[3,3])

            assert big_foo([5,3,2], [1], d=[3,3], c=[3,3]) == result_a
            assert big_foo(b=[1],a=[5,3,2],c=[3,3],d=[3,3]) == result_a
            assert big_foo([5,3,2], [1], [3,3], [3,3]) == result_a

    def test_15_memoize_multiple_arg_kwarg_delete(self):
        with self.app.test_request_context():
            @self.cache.memoize()
            def big_foo(a, b,c=[1,1],d=[1,1]):
                return sum(a)+sum(b)+sum(c)+sum(d)+random.randrange(0, 100000)

            result_a = big_foo([5,3,2], [1], c=[3,3], d=[3,3])
            self.cache.delete_memoized(big_foo, [5,3,2],[1],[3,3],[3,3])
            result_b = big_foo([5,3,2], [1], c=[3,3], d=[3,3])
            assert result_a != result_b

            self.cache.delete_memoized(big_foo, [5,3,2],b=[1],c=[3,3],d=[3,3])
            result_b = big_foo([5,3,2], [1], c=[3,3], d=[3,3])
            assert result_a != result_b

            self.cache.delete_memoized(big_foo, [5,3,2],[1],c=[3,3],d=[3,3])
            result_a = big_foo([5,3,2], [1], c=[3,3], d=[3,3])
            assert result_a != result_b

            self.cache.delete_memoized(big_foo, [5,3,2],b=[1],c=[3,3],d=[3,3])
            result_a = big_foo([5,3,2], [1], c=[3,3], d=[3,3])
            assert result_a != result_b

            self.cache.delete_memoized(big_foo, [5,3,2],[1],c=[3,3],d=[3,3])
            result_b = big_foo([5,3,2], [1], c=[3,3], d=[3,3])
            assert result_a != result_b

            self.cache.delete_memoized(big_foo, [5,3,2],[1],[3,3],[3,3])
            result_a = big_foo([5,3,2], [1], c=[3,3], d=[3,3])
            assert result_a != result_b

    def test_16_memoize_kwargs_to_args(self):
        with self.app.test_request_context():
            def big_foo(a, b, c=None, d=None):
                return sum(a)+sum(b)+random.randrange(0, 100000)

            expected = (1,2,'foo','bar')

            args, kwargs = self.cache._memoize_kwargs_to_args(big_foo, 1,2,'foo','bar')
            assert (args == expected)
            args, kwargs = self.cache._memoize_kwargs_to_args(big_foo, 2,'foo','bar',a=1)
            assert (args == expected)
            args, kwargs = self.cache._memoize_kwargs_to_args(big_foo, a=1,b=2,c='foo',d='bar')
            assert (args == expected)
            args, kwargs = self.cache._memoize_kwargs_to_args(big_foo, d='bar',b=2,a=1,c='foo')
            assert (args == expected)
            args, kwargs = self.cache._memoize_kwargs_to_args(big_foo, 1,2,d='bar',c='foo')
            assert (args == expected)

    def test_17_dict_config(self):
        cache = Cache(config={'CACHE_TYPE': 'simple'})
        cache.init_app(self.app)

        assert cache.config['CACHE_TYPE'] == 'simple'

    def test_18_dict_config_initapp(self):
        cache = Cache()
        cache.init_app(self.app, config={'CACHE_TYPE': 'simple'})
        from werkzeug.contrib.cache import SimpleCache
        assert isinstance(self.app.extensions['cache'][cache], SimpleCache)

    def test_19_dict_config_both(self):
        cache = Cache(config={'CACHE_TYPE': 'null'})
        cache.init_app(self.app, config={'CACHE_TYPE': 'simple'})
        from werkzeug.contrib.cache import SimpleCache
        assert isinstance(self.app.extensions['cache'][cache], SimpleCache)

    def test_20_jinja2ext_cache(self):
        somevar = ''.join([random.choice(string.ascii_letters) for x in range(6)])

        testkeys = [
            make_template_fragment_key("fragment1"),
            make_template_fragment_key("fragment1", vary_on=["key1"]),
            make_template_fragment_key("fragment1", vary_on=["key1", somevar]),
        ]
        delkey = make_template_fragment_key("fragment2")

        with self.app.test_request_context():
            #: Test if elements are cached
            render_template("test_template.html", somevar=somevar, timeout=60)
            for k in testkeys:
                assert self.cache.get(k) == somevar
            assert self.cache.get(delkey) == somevar

            #: Test timeout=del to delete key
            render_template("test_template.html", somevar=somevar, timeout="del")
            for k in testkeys:
                assert self.cache.get(k) == somevar
            assert self.cache.get(delkey) is None

            #: Test rendering templates from strings
            output = render_template_string(
                """{% cache 60, "fragment3" %}{{somevar}}{% endcache %}""",
                somevar=somevar
            )
            assert self.cache.get(make_template_fragment_key("fragment3")) == somevar
            assert output == somevar

            #: Test backwards compatibility
            output = render_template_string(
                """{% cache 30 %}{{somevar}}{% endcache %}""",
                somevar=somevar)
            assert self.cache.get(make_template_fragment_key("None1")) == somevar
            assert output == somevar

            output = render_template_string(
                """{% cache 30, "fragment4", "fragment5"%}{{somevar}}{% endcache %}""",
                somevar=somevar)
            k = make_template_fragment_key("fragment4", vary_on=["fragment5"])
            assert self.cache.get(k) == somevar
            assert output == somevar

    def test_21_init_app_sets_app_attribute(self):
        cache = Cache()
        cache.init_app(self.app)
        assert cache.app == self.app

    def test_22_cached_view_forced_update(self):
        forced_update = False
        def forced_update_fn():
            return forced_update

        @self.app.route('/a')
        @self.cache.cached(5, forced_update=lambda: forced_update)
        def view():
            return str(time.time())

        tc = self.app.test_client()

        rv = tc.get('/a')
        the_time = rv.data.decode('utf-8')

        time.sleep(1)

        rv = tc.get('/a')
        assert the_time == rv.data.decode('utf-8')

        forced_update = True

        rv = tc.get('/a')
        new_time = rv.data.decode('utf-8')

        assert new_time != the_time

        forced_update = False

        time.sleep(1)

        rv = tc.get('/a')
        assert new_time == rv.data.decode('utf-8')

    def test_23_memoize_forced_update(self):
        with self.app.test_request_context():
            forced_update = False
            @self.cache.memoize(5, forced_update=lambda: forced_update)
            def big_foo(a, b):
                return a+b+random.randrange(0, 100000)

            result = big_foo(5, 2)

            time.sleep(1)

            assert big_foo(5, 2) == result

            forced_update = True

            new_result = big_foo(5, 2)

            assert new_result != result

            forced_update = False

            time.sleep(1)

            assert big_foo(5, 2) == new_result

try:
    import redis
    HAS_REDIS = True
except ImportError:
    HAS_REDIS = False

if sys.version_info <= (2,7):

    class CacheMemcachedTestCase(CacheTestCase):
        def _set_app_config(self, app):
            app.config['CACHE_TYPE'] = 'memcached'

    class SpreadCacheMemcachedTestCase(CacheTestCase):
        def _set_app_config(self, app):
            app.config['CACHE_TYPE'] = 'spreadsaslmemcachedcache'


<<<<<<< HEAD
    class CacheRedisTestCase(CacheTestCase):
        def _set_app_config(self, app):
            app.config['CACHE_TYPE'] = 'redis'

        @unittest.skipUnless(has_redis, "requires Redis")
        def test_20_redis_url_default_db(self):
            config = {
                'CACHE_TYPE': 'redis',
                'CACHE_REDIS_URL': 'redis://localhost:6379',
            }
            cache = Cache()
            cache.init_app(self.app, config=config)
            from werkzeug.contrib.cache import RedisCache
            assert isinstance(self.app.extensions['cache'][cache], RedisCache)
            rconn = self.app.extensions['cache'][cache] \
                        ._client.connection_pool.get_connection('foo')
            assert rconn.db == 0

        @unittest.skipUnless(has_redis, "requires Redis")
        def test_21_redis_url_custom_db(self):
            config = {
                'CACHE_TYPE': 'redis',
                'CACHE_REDIS_URL': 'redis://localhost:6379/2',
            }
            cache = Cache()
            cache.init_app(self.app, config=config)
            rconn = self.app.extensions['cache'][cache] \
                        ._client.connection_pool.get_connection('foo')
            assert rconn.db == 2

        @unittest.skipUnless(has_redis, "requires Redis")
        def test_22_redis_url_explicit_db_arg(self):
            config = {
                'CACHE_TYPE': 'redis',
                'CACHE_REDIS_URL': 'redis://localhost:6379',
                'CACHE_REDIS_DB': 1,
            }
            cache = Cache()
            cache.init_app(self.app, config=config)
            rconn = self.app.extensions['cache'][cache] \
                        ._client.connection_pool.get_connection('foo')
            assert rconn.db == 1


    class CacheFilesystemTestCase(CacheTestCase):
        def _set_app_config(self, app):
            app.config['CACHE_TYPE'] = 'filesystem'
            app.config['CACHE_DIR'] = '/tmp'
=======
class CacheRedisTestCase(CacheTestCase):
    def _set_app_config(self, app):
        app.config['CACHE_TYPE'] = 'redis'

    @unittest.skipUnless(HAS_REDIS, "requires Redis")
    def test_20_redis_url_default_db(self):
        config = {
            'CACHE_TYPE': 'redis',
            'CACHE_REDIS_URL': 'redis://localhost:6379',
        }
        cache = Cache()
        cache.init_app(self.app, config=config)
        from werkzeug.contrib.cache import RedisCache
        assert isinstance(self.app.extensions['cache'][cache], RedisCache)
        rconn = self.app.extensions['cache'][cache] \
                    ._client.connection_pool.get_connection('foo')
        assert rconn.db == 0

    @unittest.skipUnless(HAS_REDIS, "requires Redis")
    def test_21_redis_url_custom_db(self):
        config = {
            'CACHE_TYPE': 'redis',
            'CACHE_REDIS_URL': 'redis://localhost:6379/2',
        }
        cache = Cache()
        cache.init_app(self.app, config=config)
        rconn = self.app.extensions['cache'][cache] \
                    ._client.connection_pool.get_connection('foo')
        assert rconn.db == 2

    @unittest.skipUnless(HAS_REDIS, "requires Redis")
    def test_22_redis_url_explicit_db_arg(self):
        config = {
            'CACHE_TYPE': 'redis',
            'CACHE_REDIS_URL': 'redis://localhost:6379',
            'CACHE_REDIS_DB': 1,
        }
        cache = Cache()
        cache.init_app(self.app, config=config)
        rconn = self.app.extensions['cache'][cache] \
                    ._client.connection_pool.get_connection('foo')
        assert rconn.db == 1


class CacheFilesystemTestCase(CacheTestCase):
    def _set_app_config(self, app):
        app.config['CACHE_TYPE'] = 'filesystem'
        app.config['CACHE_DIR'] = '/tmp'
>>>>>>> ae180d31


if __name__ == '__main__':
    unittest.main()<|MERGE_RESOLUTION|>--- conflicted
+++ resolved
@@ -700,56 +700,6 @@
             app.config['CACHE_TYPE'] = 'spreadsaslmemcachedcache'
 
 
-<<<<<<< HEAD
-    class CacheRedisTestCase(CacheTestCase):
-        def _set_app_config(self, app):
-            app.config['CACHE_TYPE'] = 'redis'
-
-        @unittest.skipUnless(has_redis, "requires Redis")
-        def test_20_redis_url_default_db(self):
-            config = {
-                'CACHE_TYPE': 'redis',
-                'CACHE_REDIS_URL': 'redis://localhost:6379',
-            }
-            cache = Cache()
-            cache.init_app(self.app, config=config)
-            from werkzeug.contrib.cache import RedisCache
-            assert isinstance(self.app.extensions['cache'][cache], RedisCache)
-            rconn = self.app.extensions['cache'][cache] \
-                        ._client.connection_pool.get_connection('foo')
-            assert rconn.db == 0
-
-        @unittest.skipUnless(has_redis, "requires Redis")
-        def test_21_redis_url_custom_db(self):
-            config = {
-                'CACHE_TYPE': 'redis',
-                'CACHE_REDIS_URL': 'redis://localhost:6379/2',
-            }
-            cache = Cache()
-            cache.init_app(self.app, config=config)
-            rconn = self.app.extensions['cache'][cache] \
-                        ._client.connection_pool.get_connection('foo')
-            assert rconn.db == 2
-
-        @unittest.skipUnless(has_redis, "requires Redis")
-        def test_22_redis_url_explicit_db_arg(self):
-            config = {
-                'CACHE_TYPE': 'redis',
-                'CACHE_REDIS_URL': 'redis://localhost:6379',
-                'CACHE_REDIS_DB': 1,
-            }
-            cache = Cache()
-            cache.init_app(self.app, config=config)
-            rconn = self.app.extensions['cache'][cache] \
-                        ._client.connection_pool.get_connection('foo')
-            assert rconn.db == 1
-
-
-    class CacheFilesystemTestCase(CacheTestCase):
-        def _set_app_config(self, app):
-            app.config['CACHE_TYPE'] = 'filesystem'
-            app.config['CACHE_DIR'] = '/tmp'
-=======
 class CacheRedisTestCase(CacheTestCase):
     def _set_app_config(self, app):
         app.config['CACHE_TYPE'] = 'redis'
@@ -798,7 +748,6 @@
     def _set_app_config(self, app):
         app.config['CACHE_TYPE'] = 'filesystem'
         app.config['CACHE_DIR'] = '/tmp'
->>>>>>> ae180d31
 
 
 if __name__ == '__main__':
