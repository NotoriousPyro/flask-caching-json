--- conflicted
+++ resolved
@@ -179,19 +179,15 @@
             @wraps(f)
             def decorated_function(*args, **kwargs):
                 cache_key = hashlib.md5()
-<<<<<<< HEAD
+                
                 try:
                     updated = "{0}{1}{2}".format(f.__name__, args, kwargs)
                 except AttributeError:
                     updated = "%s%s%s" % (f.__name__, args, kwargs)
+                    
                 cache_key.update(updated)
-                cache_key = cache_key.hexdigest()
-                
-=======
-                cache_key.update("{1}{1}{1}".format(f.__name__, args, kwargs))
                 cache_key = cache_key.digest().encode('base64')[:22]
 
->>>>>>> aa436862
                 rv = self.cache.get(cache_key)
                 if rv is None:
                     rv = f(*args, **kwargs)
@@ -241,7 +237,7 @@
             
         :param fname: Name of the memoized function.
         :param \*args: A list of positional parameters used with memoized function.
-        :param \*kwargs: A dict of named parameters used with memoized function.
+        :param \**kwargs: A dict of named parameters used with memoized function.
         """
         def deletes(item):
 
@@ -259,7 +255,7 @@
             except AttributeError:
                 updated = "%s%s%s" % (fname, args, kwargs)
             cache_key.update(updated)
-            cache_key = cache_key.hexdigest()
+            cache_key = cache_key.digest().encode('base64')[:22]
 
             if item[1] == cache_key:
                 self.cache.delete(item[1])
