"""
    flask_caching.backends.simple
    ~~~~~~~~~~~~~~~~~~~~~~~~~~~~~

    The simple cache backend.

    :copyright: (c) 2018 by Peter Justin.
    :copyright: (c) 2010 by Thadeus Burgess.
    :license: BSD, see LICENSE for more details.
"""
import logging

<<<<<<< HEAD
from cachelib import SimpleCache as CachelibSimpleCache

from flask_caching.backends.base import BaseCache
=======
from flask_caching.backends.base import BaseCache, extract_serializer_args
>>>>>>> ba5e8282


logger = logging.getLogger(__name__)


class SimpleCache(BaseCache, CachelibSimpleCache):
    """Simple memory cache for single process environments. This class exists
    mainly for the development server and is not 100% thread safe.  It tries
    to use as many atomic operations as possible and no locks for simplicity
    but it could happen under heavy load that keys are added multiple times.

    :param threshold: the maximum number of items the cache stores before
                      it starts deleting some.
    :param default_timeout: the default timeout that is used if no timeout is
                            specified on :meth:`~BaseCache.set`. A timeout of
                            0 indicates that the cache never expires.
    :param ignore_errors: If set to ``True`` the :meth:`~BaseCache.delete_many`
                          method will ignore any errors that occurred during
                          the deletion process. However, if it is set to
                          ``False`` it will stop on the first error. Defaults
                          to ``False``.
    """

<<<<<<< HEAD
    def __init__(self, threshold=500, default_timeout=300, ignore_errors=False):
        BaseCache.__init__(self, default_timeout=default_timeout)
        CachelibSimpleCache.__init__(
            self, threshold=threshold, default_timeout=default_timeout
        )

=======
    def __init__(
        self, threshold=500, default_timeout=300, ignore_errors=False, **kwargs
    ):
        super().__init__(default_timeout, **extract_serializer_args(kwargs))
        self._cache = {}
        self.clear = self._cache.clear
        self._threshold = threshold
>>>>>>> ba5e8282
        self.ignore_errors = ignore_errors

    @classmethod
    def factory(cls, app, config, args, kwargs):
        kwargs.update(
            dict(
                threshold=config["CACHE_THRESHOLD"],
                ignore_errors=config["CACHE_IGNORE_ERRORS"],
            )
        )
<<<<<<< HEAD
        return cls(*args, **kwargs)
=======
        return cls(*args, **kwargs)

    def _prune(self):
        if len(self._cache) > self._threshold:
            now = time()
            toremove = []
            for idx, (key, (expires, _)) in enumerate(self._cache.items()):
                if (expires != 0 and expires <= now) or idx % 3 == 0:
                    toremove.append(key)
            for key in toremove:
                self._cache.pop(key, None)
            logger.debug("evicted %d key(s): %r", len(toremove), toremove)

    def _normalize_timeout(self, timeout):
        timeout = BaseCache._normalize_timeout(self, timeout)
        if timeout > 0:
            timeout = time() + timeout
        return timeout

    def get(self, key):
        result = None
        expired = False
        hit_or_miss = "miss"
        try:
            expires, value = self._cache[key]
        except KeyError:
            pass
        else:
            expired = expires != 0 and expires <= time()
            if not expired:
                hit_or_miss = "hit"
                try:
                    result = self._serializer.loads(value)
                except Exception as exc:
                    logger.error("get key %r -> %s", key, exc)
        expiredstr = "(expired)" if expired else ""
        logger.debug("get key %r -> %s %s", key, hit_or_miss, expiredstr)
        return result

    def set(self, key, value, timeout=None):
        expires = self._normalize_timeout(timeout)
        self._prune()
        item = (expires, self._serializer.dumps(value))
        self._cache[key] = item
        logger.debug("set key %r", key)
        return True

    def add(self, key, value, timeout=None):
        expires = self._normalize_timeout(timeout)
        self._prune()
        item = (expires, self._serializer.dumps(value))
        updated = False
        should_add = key not in self._cache
        if should_add:
            updated = self._cache.setdefault(key, item) != item
        updatedstr = "updated" if updated else "not updated"
        logger.debug("add key %r -> %s", key, updatedstr)
        return should_add

    def delete(self, key):
        deleted = self._cache.pop(key, None) is not None
        deletedstr = "deleted" if deleted else "not deleted"
        logger.debug("delete key %r -> %s", key, deletedstr)
        return deleted

    def has(self, key):
        result = False
        expired = False
        try:
            expires, value = self._cache[key]
        except KeyError:
            pass
        else:
            result = expires == 0 or expires > time()
            expired = not result
        expiredstr = "(expired)" if expired else ""
        logger.debug("has key %r -> %s %s", key, result, expiredstr)
        return result
>>>>>>> ba5e8282
<|MERGE_RESOLUTION|>--- conflicted
+++ resolved
@@ -9,14 +9,11 @@
     :license: BSD, see LICENSE for more details.
 """
 import logging
+from time import time
 
-<<<<<<< HEAD
 from cachelib import SimpleCache as CachelibSimpleCache
 
-from flask_caching.backends.base import BaseCache
-=======
 from flask_caching.backends.base import BaseCache, extract_serializer_args
->>>>>>> ba5e8282
 
 
 logger = logging.getLogger(__name__)
@@ -40,22 +37,22 @@
                           to ``False``.
     """
 
-<<<<<<< HEAD
-    def __init__(self, threshold=500, default_timeout=300, ignore_errors=False):
-        BaseCache.__init__(self, default_timeout=default_timeout)
+    def __init__(
+        self,
+        threshold=500,
+        default_timeout=300,
+        ignore_errors=False,
+        **kwargs
+    ):
+        BaseCache.__init__(
+            self,
+            default_timeout=default_timeout,
+            **extract_serializer_args(kwargs)
+        )
         CachelibSimpleCache.__init__(
             self, threshold=threshold, default_timeout=default_timeout
         )
 
-=======
-    def __init__(
-        self, threshold=500, default_timeout=300, ignore_errors=False, **kwargs
-    ):
-        super().__init__(default_timeout, **extract_serializer_args(kwargs))
-        self._cache = {}
-        self.clear = self._cache.clear
-        self._threshold = threshold
->>>>>>> ba5e8282
         self.ignore_errors = ignore_errors
 
     @classmethod
@@ -66,9 +63,6 @@
                 ignore_errors=config["CACHE_IGNORE_ERRORS"],
             )
         )
-<<<<<<< HEAD
-        return cls(*args, **kwargs)
-=======
         return cls(*args, **kwargs)
 
     def _prune(self):
@@ -146,5 +140,4 @@
             expired = not result
         expiredstr = "(expired)" if expired else ""
         logger.debug("has key %r -> %s %s", key, result, expiredstr)
-        return result
->>>>>>> ba5e8282
+        return result