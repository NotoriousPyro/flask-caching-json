"""
    flask_caching.backends.filesystem
    ~~~~~~~~~~~~~~~~~~~~~~~~~~~~~~~~~

    The filesystem caching backend.

    :copyright: (c) 2018 by Peter Justin.
    :copyright: (c) 2010 by Thadeus Burgess.
    :license: BSD, see LICENSE for more details.
"""
import hashlib
import logging
import os
import pickle
from time import time

<<<<<<< HEAD
from cachelib import FileSystemCache as CachelibFileSystemCache
=======
from flask_caching.backends.base import BaseCache, extract_serializer_args
>>>>>>> ba5e8282

from flask_caching.backends.base import BaseCache

logger = logging.getLogger(__name__)


class FileSystemCache(BaseCache, CachelibFileSystemCache):

    """A cache that stores the items on the file system.  This cache depends
    on being the only user of the `cache_dir`.  Make absolutely sure that
    nobody but this cache stores files there or otherwise the cache will
    randomly delete files therein.

    :param cache_dir: the directory where cache files are stored.
    :param threshold: the maximum number of items the cache stores before
                      it starts deleting some. A threshold value of 0
                      indicates no threshold.
    :param default_timeout: the default timeout that is used if no timeout is
                            specified on :meth:`~BaseCache.set`. A timeout of
                            0 indicates that the cache never expires.
    :param mode: the file mode wanted for the cache files, default 0600
    :param hash_method: Default hashlib.md5. The hash method used to
                        generate the filename for cached results.
    :param ignore_errors: If set to ``True`` the :meth:`~BaseCache.delete_many`
                          method will ignore any errors that occurred during the
                          deletion process. However, if it is set to ``False``
                          it will stop on the first error. Defaults to
                          ``False``.
    """

    def __init__(
        self,
        cache_dir,
        threshold=500,
        default_timeout=300,
        mode=0o600,
        hash_method=hashlib.md5,
        ignore_errors=False,
        **kwargs
    ):
<<<<<<< HEAD
=======
        super().__init__(
            default_timeout, **extract_serializer_args(kwargs)
        )
        self._path = cache_dir
        self._threshold = threshold
        self._mode = mode
        self._hash_method = hash_method
        self.ignore_errors = ignore_errors
>>>>>>> ba5e8282

        BaseCache.__init__(self, default_timeout=default_timeout)
        CachelibFileSystemCache.__init__(
            self,
            cache_dir=cache_dir,
            threshold=threshold,
            default_timeout=default_timeout,
            mode=mode,
            hash_method=hash_method,
        )

        self.ignore_errors = ignore_errors

    @classmethod
    def factory(cls, app, config, args, kwargs):
        args.insert(0, config["CACHE_DIR"])
        kwargs.update(
            dict(
                threshold=config["CACHE_THRESHOLD"],
                ignore_errors=config["CACHE_IGNORE_ERRORS"],
            )
        )
        return cls(*args, **kwargs)

    def _list_dir(self):
        """return a list of (fully qualified) cache filenames"""
        mgmt_files = [
            self._get_filename(name).split("/")[-1] for name in (self._fs_count_file,)
        ]
        return [
            os.path.join(self._path, fn)
            for fn in os.listdir(self._path)
            if not fn.endswith(self._fs_transaction_suffix) and fn not in mgmt_files
        ]

    def _prune(self):
        if self._threshold == 0 or not self._file_count > self._threshold:
            return

        entries = self._list_dir()
        nremoved = 0
        now = time()
        for idx, fname in enumerate(entries):
            try:
                remove = False
                with open(fname, "rb") as f:
                    expires, _ = self._serializer.load(f)
                remove = (expires != 0 and expires <= now) or idx % 3 == 0
                if remove:
                    os.remove(fname)
                    nremoved += 1
            except OSError:
                pass
        self._update_count(value=len(self._list_dir()))
        logger.debug("evicted %d key(s)", nremoved)

    def get(self, key):
        result = None
        expired = False
        hit_or_miss = "miss"
        filename = self._get_filename(key)
        try:
            with open(filename, "rb") as f:
                data = self._serializer.load(f)
                if isinstance(data, int):
                    # backward compatibility
                    # should be removed in the next major release
                    pickle_time = data
                    result = self._serializer.load(f)
                else:
                    pickle_time, result = data
                expired = pickle_time != 0 and pickle_time < time()
            if expired:
                result = None
                self.delete(key)
            else:
                hit_or_miss = "hit"
        except FileNotFoundError:
            pass
        except (OSError, self._serialization_error) as exc:
            logger.error("get key %r -> %s", key, exc)
        expiredstr = "(expired)" if expired else ""
        logger.debug("get key %r -> %s %s", key, hit_or_miss, expiredstr)
        return result

<<<<<<< HEAD
=======
    def add(self, key, value, timeout=None):
        filename = self._get_filename(key)
        added = False
        should_add = not os.path.exists(filename)
        if should_add:
            added = self.set(key, value, timeout)
        addedstr = "added" if added else "not added"
        logger.debug("add key %r -> %s", key, addedstr)
        return should_add

    def set(self, key, value, timeout=None, mgmt_element=False):
        result = False

        # Management elements have no timeout
        if mgmt_element:
            timeout = 0

        # Don't prune on management element update, to avoid loop
        else:
            self._prune()

        timeout = self._normalize_timeout(timeout)
        filename = self._get_filename(key)
        try:
            fd, tmp = tempfile.mkstemp(
                suffix=self._fs_transaction_suffix, dir=self._path
            )
            with os.fdopen(fd, "wb") as f:
                self._serializer.dump((timeout, value), f)

            # https://github.com/sh4nks/flask-caching/issues/238#issuecomment-801897606
            is_new_file = not os.path.exists(filename)
            if not is_new_file:
                os.remove(filename)
            os.replace(tmp, filename)

            os.chmod(filename, self._mode)
        except OSError as exc:
            logger.error("set key %r -> %s", key, exc)
        else:
            result = True
            logger.debug("set key %r", key)
            # Management elements should not count towards threshold
            if not mgmt_element and is_new_file:
                self._update_count(delta=1)
        return result

    def delete(self, key, mgmt_element=False):
        deleted = False
        try:
            os.remove(self._get_filename(key))
        except FileNotFoundError:
            logger.debug("delete key %r -> no such key")
        except (OSError) as exc:
            logger.error("delete key %r -> %s", key, exc)
        else:
            deleted = True
            logger.debug("deleted key %r", key)
            # Management elements should not count towards threshold
            if not mgmt_element:
                self._update_count(delta=-1)
        return deleted

>>>>>>> ba5e8282
    def has(self, key):
        result = False
        expired = False
        filename = self._get_filename(key)
        try:
            with open(filename, "rb") as f:
                pickle_time, _ = self._serializer.load(f)
            expired = pickle_time != 0 and pickle_time < time()
            if expired:
                self.delete(key)
            else:
                result = True
        except FileNotFoundError:
            pass
        except (OSError, self._serialization_error) as exc:
            logger.error("get key %r -> %s", key, exc)
        expiredstr = "(expired)" if expired else ""
        logger.debug("has key %r -> %s %s", key, result, expiredstr)
        return result<|MERGE_RESOLUTION|>--- conflicted
+++ resolved
@@ -11,16 +11,12 @@
 import hashlib
 import logging
 import os
-import pickle
+import tempfile
 from time import time
 
-<<<<<<< HEAD
 from cachelib import FileSystemCache as CachelibFileSystemCache
-=======
+
 from flask_caching.backends.base import BaseCache, extract_serializer_args
->>>>>>> ba5e8282
-
-from flask_caching.backends.base import BaseCache
 
 logger = logging.getLogger(__name__)
 
@@ -59,19 +55,12 @@
         ignore_errors=False,
         **kwargs
     ):
-<<<<<<< HEAD
-=======
-        super().__init__(
-            default_timeout, **extract_serializer_args(kwargs)
+
+        BaseCache.__init__(
+            self,
+            default_timeout=default_timeout,
+            **extract_serializer_args(kwargs)
         )
-        self._path = cache_dir
-        self._threshold = threshold
-        self._mode = mode
-        self._hash_method = hash_method
-        self.ignore_errors = ignore_errors
->>>>>>> ba5e8282
-
-        BaseCache.__init__(self, default_timeout=default_timeout)
         CachelibFileSystemCache.__init__(
             self,
             cache_dir=cache_dir,
@@ -149,14 +138,15 @@
                 hit_or_miss = "hit"
         except FileNotFoundError:
             pass
-        except (OSError, self._serialization_error) as exc:
-            logger.error("get key %r -> %s", key, exc)
+        except Exception as exc:
+            if exc is OSError or exc is self._serialization_error:
+                logger.error("get key %r -> %s", key, exc)
+            else:
+                raise exc
         expiredstr = "(expired)" if expired else ""
         logger.debug("get key %r -> %s %s", key, hit_or_miss, expiredstr)
         return result
 
-<<<<<<< HEAD
-=======
     def add(self, key, value, timeout=None):
         filename = self._get_filename(key)
         added = False
@@ -220,7 +210,6 @@
                 self._update_count(delta=-1)
         return deleted
 
->>>>>>> ba5e8282
     def has(self, key):
         result = False
         expired = False
@@ -235,8 +224,11 @@
                 result = True
         except FileNotFoundError:
             pass
-        except (OSError, self._serialization_error) as exc:
-            logger.error("get key %r -> %s", key, exc)
+        except Exception as exc:
+            if exc is OSError or exc is self._serialization_error:
+                logger.error("get key %r -> %s", key, exc)
+            else:
+                raise exc
         expiredstr = "(expired)" if expired else ""
         logger.debug("has key %r -> %s %s", key, result, expiredstr)
         return result