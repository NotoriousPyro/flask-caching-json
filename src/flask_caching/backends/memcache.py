--- conflicted
+++ resolved
@@ -11,18 +11,9 @@
 import pickle
 import re
 
-<<<<<<< HEAD
 from cachelib import MemcachedCache as CachelibMemcachedCache
 
-from flask_caching.backends.base import BaseCache
-=======
-from flask_caching.backends.base import (
-    BaseCache,
-    extract_serializer_args,
-    iteritems_wrapper,
-)
->>>>>>> ba5e8282
-
+from flask_caching.backends.base import BaseCache, extract_serializer_args
 
 _test_memcached_key = re.compile(r"[^\x00-\x21\xff]{1,250}$").match
 
@@ -63,33 +54,24 @@
                        different prefix.
     """
 
-<<<<<<< HEAD
-    def __init__(self, servers=None, default_timeout=300, key_prefix=None):
-        BaseCache.__init__(self, default_timeout=default_timeout)
+    def __init__(
+        self,
+        servers=None,
+        default_timeout=300,
+        key_prefix=None,
+        **kwargs
+    ):
+        BaseCache.__init__(
+            self,
+            default_timeout=default_timeout,
+            **extract_serializer_args(kwargs)
+        )
         CachelibMemcachedCache.__init__(
             self,
             servers=servers,
             default_timeout=default_timeout,
             key_prefix=key_prefix,
         )
-=======
-    def __init__(self, servers=None, default_timeout=300, key_prefix=None, **kwargs):
-        super().__init__(
-            default_timeout, **extract_serializer_args(kwargs)
-        )
-        if servers is None or isinstance(servers, (list, tuple)):
-            if servers is None:
-                servers = ["127.0.0.1:11211"]
-            self._client = self.import_preferred_memcache_lib(servers)
-            if self._client is None:
-                raise RuntimeError("no memcache module found")
-        else:
-            # NOTE: servers is actually an already initialized memcache
-            # client.
-            self._client = servers
-
-        self.key_prefix = key_prefix or None
->>>>>>> ba5e8282
 
     @classmethod
     def factory(cls, app, config, args, kwargs):
